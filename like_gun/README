--- conflicted
+++ resolved
@@ -13,15 +13,8 @@
 
 x5. Write code for d v_sim / d f
 
-<<<<<<< HEAD
-6. Write unconstrained optimization code
-
-7. Write code to maximize a posteriori probability constrained by
-    convexity
-=======
 x6. Write optimization code
 
 7. Devise MAP scheme and explain in notes.tex
 
-8. Implement MAP scheme
->>>>>>> 5949f7a1
+8. Implement MAP scheme